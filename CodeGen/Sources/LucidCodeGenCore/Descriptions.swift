--- conflicted
+++ resolved
@@ -358,18 +358,18 @@
     
     public let objc: Bool
 
-<<<<<<< HEAD
+    public let atomic: Bool?
+
     public init(identifierType: EntityIdentifierType,
                 equivalentIdentifierName: String? = nil,
-                objc: Bool = DescriptionDefaults.objc) {
+                objc: Bool = DescriptionDefaults.objc,
+                atomic: Bool? = nil) {
 
         self.identifierType = identifierType
         self.equivalentIdentifierName = equivalentIdentifierName
         self.objc = objc
-    }
-=======
-    public let atomic: Bool?
->>>>>>> fbd1a6d0
+        self.atomic = atomic
+    }
 }
 
 public enum EntityIdentifierType: Equatable {
