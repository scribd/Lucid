--- conflicted
+++ resolved
@@ -367,17 +367,9 @@
 
     private func indexValueFunction() throws -> Function {
         let entity = try descriptions.entity(for: entityName)
-<<<<<<< HEAD
-=======
-
         let cases: [SwitchCase] = try entity
             .indices(descriptions)
             .compactMap { property in
->>>>>>> 10d3e21f
-
-        let entities = try entity.indexes(descriptions)
-        
-        let cases: [SwitchCase] = try entities.compactMap { property in
                 let returnReference: Reference
                 switch property.propertyType {
                 case .scalar(let type):
