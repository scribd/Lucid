--- conflicted
+++ resolved
@@ -200,11 +200,7 @@
 
 public struct EndpointPayloadEntityVariation: Equatable {
 
-<<<<<<< HEAD
-    public struct Rename: Codable {
-=======
-    public struct Rename: Decodable, Equatable {
->>>>>>> 8b002721
+    public struct Rename: Codable, Equatable {
         let originalName: String
         let customName: String
     }
